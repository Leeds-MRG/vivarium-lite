import os

import numpy as np
import pandas as pd

from vivarium.framework import randomness
<<<<<<< HEAD
from vivarium.framework.components import load_component_manager


def setup_simulation(components, population_size=100, start=None, input_config=None, dataset_manager=None):
    config = build_simulation_configuration() if not input_config else input_config
    component_manager = load_component_manager(config, dataset_manager)
    component_manager.add_components(components)
    simulation = SimulationContext(component_manager, config)

    if population_size:
        config.population.update({'population_size': population_size})
    if start:
        config.time.start.update({'year': start})

    simulation.setup()
    simulation.initialize_simulants()

    return simulation


def pump_simulation(simulation, time_step_days=None, duration=None, iterations=None, with_logging=True):
    if duration is None and iterations is None:
        raise ValueError('Must supply either duration or iterations')

    if time_step_days:
        simulation.configuration.time.step_size = time_step_days
    simulation.clock._step_size = pd.Timedelta(days=simulation.configuration.time.step_size // 1,
                                               hours=(simulation.configuration.time.step_size % 1) * 24)

    if duration is not None:
        if isinstance(duration, numbers.Number):
            duration = pd.Timedelta(days=duration//1, hours=(duration % 1) * 24)
        time_step = simulation.clock.step_size
        iterations = int(np.ceil(duration / time_step))

    if run_from_ipython() and with_logging:
        for _ in log_progress(range(iterations), name='Step'):
            simulation.step()
    else:
        for i in range(iterations):
            simulation.step()
    simulation.finalize()

    return iterations


def run_from_ipython():
    """Taken from https://stackoverflow.com/questions/5376837/how-can-i-do-an-if-run-from-ipython-test-in-python"""
    try:
        __IPYTHON__
        return True
    except NameError:
        return False


def assert_rate(simulation, expected_rate, value_func,
                effective_population_func=lambda s: len(s.population.population)):
    """ Asserts that the rate of change of some property in the simulation matches expectations.

    Parameters
    ----------
    simulation : vivarium.engine.Simulation
    value_func
        a function that takes a Simulation and returns the current value of the property to be tested
    effective_population_func
        a function that takes a Simulation and returns the size of the population
        over which the rate should be measured (ie. living simulants for mortality)
    expected_rate
        The rate of change we expect or a lambda that will take a rate and return a boolean
    """
    start_time = pd.Timestamp(simulation.configuration.time.start.year, 1, 1)
    time_step = pd.Timedelta(30, unit='D')
    # FIXME: Should this function have the side effect of modifying simulation state?  That seems unexpected.
    simulation.configuration.time.step_size = time_step
    simulation.clock._time = start_time
    simulation.clock._step_size = time_step

    count = value_func(simulation)
    total_true_rate = 0
    effective_population_size = 0
    for _ in range(10*12):
        effective_population_size += effective_population_func(simulation)
        simulation.step()
        new_count = value_func(simulation)
        total_true_rate += new_count - count
        count = new_count

    try:
        assert expected_rate(to_yearly(total_true_rate, time_step*120))
    except TypeError:
        total_expected_rate = from_yearly(expected_rate, time_step)*effective_population_size
        assert abs(total_expected_rate - total_true_rate)/total_expected_rate < 0.1


def build_table(value, year_start, year_end, columns=('age', 'year', 'sex', 'value')):
    value_columns = columns[3:]
    if not isinstance(value, list):
        value = [value]*len(value_columns)

    if len(value) != len(value_columns):
        raise ValueError('Number of values must match number of value columns')

    rows = []
    for age in range(0, 140):
        for year in range(year_start, year_end+1):
            for sex in ['Male', 'Female', 'Both']:
                r_values = []
                for v in value:
                    if v is None:
                        r_values.append(np.random.random())
                    elif callable(v):
                        r_values.append(v(age, sex, year))
                    else:
                        r_values.append(v)
                rows.append([age, year, sex] + r_values)
    return pd.DataFrame(rows, columns=['age', 'year', 'sex'] + list(value_columns))
=======
from vivarium.framework.util import from_yearly, to_yearly
>>>>>>> f71cd6ce


class NonCRNTestPopulation:

    configuration_defaults = {
        'population': {
            'age_start': 0,
            'age_end': 100,
            'population_size': 100,
        },
        'input_data': {
            'location': "Kenya",
        }
    }

    def setup(self, builder):
        self.config = builder.configuration
        self.randomness = builder.randomness.get_stream('population_age_fuzz')
        columns = ['age', 'sex', 'location', 'alive', 'entrance_time', 'exit_time']
        self.population_view = builder.population.get_view(columns)

        builder.population.initializes_simulants(self.generate_test_population,
                                                 creates_columns=columns)

        builder.event.register_listener('time_step', self.age_simulants)

    def generate_test_population(self, pop_data):
        age_start = pop_data.user_data.get('age_start', self.config.population.age_start)
        age_end = pop_data.user_data.get('age_end', self.config.population.age_end)
        location = self.config.input_data.location

        population = _non_crn_build_population(pop_data.index, age_start, age_end, location,
                                               pop_data.creation_time, pop_data.creation_window, self.randomness)
        self.population_view.update(population)

    def age_simulants(self, event):
        population = self.population_view.get(event.index, query="alive == 'alive'")
        population['age'] += event.step_size / pd.Timedelta(days=365)
        self.population_view.update(population)


class TestPopulation(NonCRNTestPopulation):
    def setup(self, builder):
        super().setup(builder)
        self.age_randomness = builder.randomness.get_stream('age_initialization', for_initialization=True)
        self.register = builder.randomness.register_simulants

    def generate_test_population(self, pop_data):
        age_start = pop_data.user_data.get('age_start', self.config.population.age_start)
        age_end = pop_data.user_data.get('age_end', self.config.population.age_end)
        age_draw = self.age_randomness.get_draw(pop_data.index)
        if age_start == age_end:
            age = age_draw * (pop_data.creation_window / pd.Timedelta(days=365)) + age_start
        else:
            age = age_draw * (age_end - age_start) + age_start

        core_population = pd.DataFrame({'entrance_time': pop_data.creation_time,
                                        'age': age.values}, index=pop_data.index)
        self.register(core_population)

        location = self.config.input_data.location
        population = _build_population(core_population, location, self.randomness)
        self.population_view.update(population)


def _build_population(core_population, location, randomness_stream):
    index = core_population.index

    population = pd.DataFrame(
        {'age': core_population['age'],
         'entrance_time': core_population['entrance_time'],
         'sex': randomness_stream.choice(index, ['Male', 'Female'], additional_key='sex_choice'),
         'alive': pd.Series('alive', index=index).astype(
             pd.api.types.CategoricalDtype(categories=['alive', 'dead', 'untracked'], ordered=False)),
         'location': location,
         'exit_time': pd.NaT, },
        index=index)
    return population


def _non_crn_build_population(index, age_start, age_end, location, creation_time, creation_window, randomness_stream):
    if age_start == age_end:
        age = randomness_stream.get_draw(index) * (creation_window / pd.Timedelta(days=365)) + age_start
    else:
        age = randomness_stream.get_draw(index)*(age_end - age_start) + age_start

    population = pd.DataFrame(
        {'age': age,
         'sex': randomness_stream.choice(index, ['Male', 'Female'], additional_key='sex_choice'),
         'alive': pd.Series('alive', index=index).astype(
             pd.api.types.CategoricalDtype(categories=['alive', 'dead', 'untracked'], ordered=False)),
         'location': location,
         'entrance_time': creation_time,
         'exit_time': pd.NaT, },
        index=index)
    return population


def build_table(value, year_start, year_end, columns=('age', 'year', 'sex', 'rate')):
    value_columns = columns[3:]
    if not isinstance(value, list):
        value = [value]*len(value_columns)

    if len(value) != len(value_columns):
        raise ValueError('Number of values must match number of value columns')

    rows = []
    for age in range(0, 140):
        for year in range(year_start, year_end+1):
            for sex in ['Male', 'Female']:
                r_values = []
                for v in value:
                    if v is None:
                        r_values.append(np.random.random())
                    elif callable(v):
                        r_values.append(v(age, sex, year))
                    else:
                        r_values.append(v)
                rows.append([age, year, sex] + r_values)
    return pd.DataFrame(rows, columns=['age', 'year', 'sex'] + list(value_columns))


def make_dummy_column(name, initial_value):
    class DummyColumnMaker:
        def setup(self, builder):
            self.population_view = builder.population.get_view([name])
            builder.population.initializes_simulants(self.make_column,
                                                     creates_columns=[name])

        def make_column(self, pop_data):
            self.population_view.update(pd.Series(initial_value, index=pop_data.index, name=name))

        def __repr__(self):
            return f"dummy_column(name={name}, initial_value={initial_value})"
    return DummyColumnMaker()


def get_randomness(key='test', clock=lambda: pd.Timestamp(1990, 7, 2), seed=12345, for_initialization=False):
    return randomness.RandomnessStream(key, clock, seed=seed, for_initialization=for_initialization)


def reset_mocks(mocks):
    for mock in mocks:
        mock.reset_mock()

def metadata(file_path):
    return {'layer': 'override', 'source': os.path.realpath(file_path)}<|MERGE_RESOLUTION|>--- conflicted
+++ resolved
@@ -4,126 +4,7 @@
 import pandas as pd
 
 from vivarium.framework import randomness
-<<<<<<< HEAD
-from vivarium.framework.components import load_component_manager
-
-
-def setup_simulation(components, population_size=100, start=None, input_config=None, dataset_manager=None):
-    config = build_simulation_configuration() if not input_config else input_config
-    component_manager = load_component_manager(config, dataset_manager)
-    component_manager.add_components(components)
-    simulation = SimulationContext(component_manager, config)
-
-    if population_size:
-        config.population.update({'population_size': population_size})
-    if start:
-        config.time.start.update({'year': start})
-
-    simulation.setup()
-    simulation.initialize_simulants()
-
-    return simulation
-
-
-def pump_simulation(simulation, time_step_days=None, duration=None, iterations=None, with_logging=True):
-    if duration is None and iterations is None:
-        raise ValueError('Must supply either duration or iterations')
-
-    if time_step_days:
-        simulation.configuration.time.step_size = time_step_days
-    simulation.clock._step_size = pd.Timedelta(days=simulation.configuration.time.step_size // 1,
-                                               hours=(simulation.configuration.time.step_size % 1) * 24)
-
-    if duration is not None:
-        if isinstance(duration, numbers.Number):
-            duration = pd.Timedelta(days=duration//1, hours=(duration % 1) * 24)
-        time_step = simulation.clock.step_size
-        iterations = int(np.ceil(duration / time_step))
-
-    if run_from_ipython() and with_logging:
-        for _ in log_progress(range(iterations), name='Step'):
-            simulation.step()
-    else:
-        for i in range(iterations):
-            simulation.step()
-    simulation.finalize()
-
-    return iterations
-
-
-def run_from_ipython():
-    """Taken from https://stackoverflow.com/questions/5376837/how-can-i-do-an-if-run-from-ipython-test-in-python"""
-    try:
-        __IPYTHON__
-        return True
-    except NameError:
-        return False
-
-
-def assert_rate(simulation, expected_rate, value_func,
-                effective_population_func=lambda s: len(s.population.population)):
-    """ Asserts that the rate of change of some property in the simulation matches expectations.
-
-    Parameters
-    ----------
-    simulation : vivarium.engine.Simulation
-    value_func
-        a function that takes a Simulation and returns the current value of the property to be tested
-    effective_population_func
-        a function that takes a Simulation and returns the size of the population
-        over which the rate should be measured (ie. living simulants for mortality)
-    expected_rate
-        The rate of change we expect or a lambda that will take a rate and return a boolean
-    """
-    start_time = pd.Timestamp(simulation.configuration.time.start.year, 1, 1)
-    time_step = pd.Timedelta(30, unit='D')
-    # FIXME: Should this function have the side effect of modifying simulation state?  That seems unexpected.
-    simulation.configuration.time.step_size = time_step
-    simulation.clock._time = start_time
-    simulation.clock._step_size = time_step
-
-    count = value_func(simulation)
-    total_true_rate = 0
-    effective_population_size = 0
-    for _ in range(10*12):
-        effective_population_size += effective_population_func(simulation)
-        simulation.step()
-        new_count = value_func(simulation)
-        total_true_rate += new_count - count
-        count = new_count
-
-    try:
-        assert expected_rate(to_yearly(total_true_rate, time_step*120))
-    except TypeError:
-        total_expected_rate = from_yearly(expected_rate, time_step)*effective_population_size
-        assert abs(total_expected_rate - total_true_rate)/total_expected_rate < 0.1
-
-
-def build_table(value, year_start, year_end, columns=('age', 'year', 'sex', 'value')):
-    value_columns = columns[3:]
-    if not isinstance(value, list):
-        value = [value]*len(value_columns)
-
-    if len(value) != len(value_columns):
-        raise ValueError('Number of values must match number of value columns')
-
-    rows = []
-    for age in range(0, 140):
-        for year in range(year_start, year_end+1):
-            for sex in ['Male', 'Female', 'Both']:
-                r_values = []
-                for v in value:
-                    if v is None:
-                        r_values.append(np.random.random())
-                    elif callable(v):
-                        r_values.append(v(age, sex, year))
-                    else:
-                        r_values.append(v)
-                rows.append([age, year, sex] + r_values)
-    return pd.DataFrame(rows, columns=['age', 'year', 'sex'] + list(value_columns))
-=======
 from vivarium.framework.util import from_yearly, to_yearly
->>>>>>> f71cd6ce
 
 
 class NonCRNTestPopulation:
