--- conflicted
+++ resolved
@@ -15,11 +15,7 @@
             raise ValueError("Only interpolation over 1 or 2 variables is supported")
 
         # These are the columns which the interpolation function will approximate
-<<<<<<< HEAD
-        value_columns = sorted(self._data.columns.difference(set(self.key_columns) | set(self.parameter_columns)))
-=======
         value_columns = sorted(data.columns.difference(set(self.key_columns)|set(self.parameter_columns)))
->>>>>>> e87a699f
 
         if self.key_columns:
             # Since there are key_columns we need to group the table by those
