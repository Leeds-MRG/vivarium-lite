--- conflicted
+++ resolved
@@ -66,12 +66,7 @@
     def columns(self):
         if self._columns is None:
             return list(self.manager._population.columns)
-<<<<<<< HEAD
-        else:
-            return list(self._columns)
-=======
         return list(self._columns)
->>>>>>> b0a966b6
 
     @property
     def query(self):
