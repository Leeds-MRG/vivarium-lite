"""The engine."""
import argparse
from bdb import BdbQuit
import gc
import os
import os.path
from pprint import pformat, pprint
from time import time
<<<<<<< HEAD
from collections import Iterable
from pprint import pformat
import gc
import inspect
from bdb import BdbQuit
=======

import yaml
>>>>>>> 67844fdf

import pandas as pd

from vivarium import config

from vivarium.framework.values import ValuesManager
from vivarium.framework.event import EventManager, Event, emits
from vivarium.framework.population import PopulationManager, creates_simulants
from vivarium.framework.lookup import InterpolatedDataManager
from vivarium.framework.components import load_component_manager
from vivarium.framework.randomness import RandomnessStream
from vivarium.framework.util import collapse_nested_dict
from vivarium.framework.results_writer import ResultsWriter

import logging
_log = logging.getLogger(__name__)


class Builder:
    """Useful tools for constructing and configuring simulation components."""
    def __init__(self, context):
        self.lookup = context.tables.build_table
        self.value = context.values.get_value
        self.rate = context.values.get_rate
        self.modifies_value = context.values.mutator
        self.emitter = context.events.get_emitter
        self.population_view = context.population.get_view
        self.clock = lambda: lambda: context.current_time
        self.step_size = lambda: lambda: context.step_size
        input_draw_number = config.run_configuration.draw_number
        model_draw_number = config.run_configuration.model_draw_number
        self.randomness = lambda key: RandomnessStream(key, self.clock(), (input_draw_number, model_draw_number))

    def __repr__(self):
        return "Builder()"


class SimulationContext:
    """context"""
    def __init__(self, component_manager):
        self.component_manager = component_manager
        self.values = ValuesManager()
        self.events = EventManager()
        self.population = PopulationManager()
        self.tables = InterpolatedDataManager()
        self.current_time = None
        self.step_size = pd.Timedelta(0, unit='D')

    def update_time(self):
        """Updates the simulation clock."""
        self.current_time += self.step_size

    def setup(self):
        builder = Builder(self)
<<<<<<< HEAD
        components = [self.values, self.events, self.population, self.tables] + list(self.components)
        done = set()

        i = 0
        while i < len(components):
            component = components[i]
            if component is None:
                raise ValueError('None in component list. This likely indicates a bug in a factory function')

            if isinstance(component, Iterable):
                # Unpack lists of components so their constituent components get initialized
                components.extend(component)
            if component not in done:
                if hasattr(component, 'configuration_defaults'):
                    # This reapplies configuration from some components but
                    # that shouldn't be a problem.
                    component_source = inspect.getfile(component.__class__)
                    config.read_dict(component.configuration_defaults, layer='component_configs',
                                     source=component_source)
                if hasattr(component, 'setup'):
                    sub_components = component.setup(builder)
                    done.add(component)
                    if sub_components:
                        components.extend(sub_components)
            i += 1
        self.values.setup_components(components)
        self.events.setup_components(components)
        self.population.setup_components(components)
=======
        self.component_manager.add_components([self.values, self.events, self.population, self.tables])
        self.component_manager.load_components_from_config()
        self.component_manager.setup_components(builder)

        self.values.setup_components(self.component_manager.components)
        self.events.setup_components(self.component_manager.components)
        self.population.setup_components(self.component_manager.components)
>>>>>>> 67844fdf

        self.events.get_emitter('post_setup')(None)

    def __repr__(self):
        return "SimulationContext(components={}, current_time={}, step_size={})".format(self.components,
                                                                                        self.current_time,
                                                                                        self.step_size)


@emits('time_step')
@emits('time_step__prepare')
@emits('time_step__cleanup')
@emits('collect_metrics')
def _step(simulation, time_step_emitter, time_step__prepare_emitter,
          time_step__cleanup_emitter, collect_metrics_emitter):
    _log.debug(simulation.current_time)
    time_step__prepare_emitter(Event(simulation.population.population.index))
    time_step_emitter(Event(simulation.population.population.index))
    time_step__cleanup_emitter(Event(simulation.population.population.index))
    collect_metrics_emitter(Event(simulation.population.population.index))
    simulation.update_time()


def _get_time(suffix):
    params = config.simulation_parameters
    month, day = 'month' + suffix, 'day' + suffix
    if month in params or day in params:
        if not (month in params and day in params):
            raise ValueError("you must either specify both a month {0} and a day {0} or neither".format(suffix))
        return pd.Timestamp(params['year_{}'.format(suffix)], params[month], params.day_start)
    else:
        return pd.Timestamp(params['year_{}'.format(suffix)], 7, 2)


@creates_simulants
@emits('simulation_end')
def event_loop(simulation, simulant_creator, end_emitter):
    start = _get_time('start')
    stop = _get_time('end')

    simulation.current_time = start

    population_size = config.simulation_parameters.population_size

    if config.simulation_parameters.initial_age is not None and config.simulation_parameters.pop_age_start is None:
        simulant_creator(population_size, population_configuration={
            'initial_age': config.simulation_parameters.initial_age})
    else:
        simulant_creator(population_size)

    simulation.step_size = pd.Timedelta(config.simulation_parameters.time_step, unit='D')

    while simulation.current_time < stop:
        gc.collect()  # TODO: Actually figure out where the memory leak is.
        _step(simulation)

    end_emitter(Event(simulation.population.population.index))


<<<<<<< HEAD
def setup_simulation(components):
    config.run_configuration.set_with_metadata('run_id', str(time()), layer='base')
    config.run_configuration.set_with_metadata('run_key',
                                               {'draw': config.run_configuration.draw_number}, layer='base')
    if not components:
        components = []
    simulation = SimulationContext(load(components + [_step, event_loop]))
=======
def setup_simulation(component_manager):
    component_manager.add_components([_step, event_loop])
    simulation = SimulationContext(component_manager)
>>>>>>> 67844fdf

    simulation.setup()

    return simulation


def run_simulation(simulation):
    start = time()
    event_loop(simulation)

    metrics = simulation.values.get_value('metrics')
    metrics.source = lambda index: {}
    metrics = metrics(simulation.population.population.index)
    metrics['simulation_run_time'] = time() - start
    return metrics


def configure(input_draw_number=None, model_draw_number=None, simulation_config=None):
    if simulation_config:
        if isinstance(simulation_config, dict):
            config.read_dict(simulation_config)
        else:
            config.read(simulation_config)

    if input_draw_number is not None:
        config.run_configuration.set_with_metadata('draw_number', input_draw_number,
                                                   layer='override', source='command_line_argument')
    else:
        if 'draw_number' not in config.run_configuration:
            config.run_configuration.set_with_metadata('draw_number', 0,
                                                       layer='override', source='default')

    if model_draw_number is not None:
        config.run_configuration.set_with_metadata('model_draw_number', model_draw_number,
                                                   layer='override', source='command_line_argument')
    else:
        if 'model_draw_number' not in config.run_configuration:
            config.run_configuration.set_with_metadata('model_draw_number', 0,
                                                       layer='override', source='default')


<<<<<<< HEAD
def run(simulation):
=======
def run(component_manager):
    config.set_with_metadata('run_configuration.run_id', str(time()), layer='base')
    config.set_with_metadata('run_configuration.run_key', {'draw': config.run_configuration.draw_number}, layer='base')
    simulation = setup_simulation(component_manager)
>>>>>>> 67844fdf
    metrics = run_simulation(simulation)
    for name, value in collapse_nested_dict(config.run_configuration.run_key.to_dict()):
        metrics[name] = value

    _log.debug(pformat(metrics))

    unused_config_keys = config.unused_keys()
    if unused_config_keys:
        _log.debug("Some configuration keys not used during run: %s", unused_config_keys)

    return metrics, simulation.population._population


def do_command(args):
    configure(input_draw_number=args.input_draw, simulation_config=args.config)

    if args.components.endswith('.yaml'):
        with open(args.components) as f:
            component_config = f.read()
        component_config = yaml.load(component_config)
    else:
        raise VivariumError("Unknown components configuration type: {}".format(args.components))

    component_manager = load_component_manager(component_config=component_config)
    if args.command == 'run':
<<<<<<< HEAD
        configure(input_draw_number=args.input_draw, verbose=args.verbose, simulation_config=args.config)
        components = read_component_configuration(args.components)
        simulation = setup_simulation(components)
        results, final_state = run(simulation)
        if args.results_path:
            results_root = os.path.dirname(args.results_path)
            rw = ResultsWriter(results_root)
            rw.dump_simulation_configuration(args.components)
            rw.write_output(pd.DataFrame([results]), 'output.hdf')
            rw.write_output(final_state, 'final_state.hdf')
    elif args.command == 'list_events':
        if args.components:
            component_configurations = read_component_configuration(args.components)
            components = component_configurations['base']['components']
        else:
            components = None
        simulation = setup_simulation(components)
        print(simulation.events.list_events())
    elif args.command == 'print_configuration':
        configure(input_draw_number=args.input_draw, verbose=args.verbose, simulation_config=args.config)
        components = read_component_configuration(args.components)
        load(components)
        print(config)
=======
        results = run(component_manager)
        if args.results_path:
            try:
                os.makedirs(os.path.dirname(args.results_path))
            except FileExistsError:
                # Directory already exists, which is fine
                pass
            pd.DataFrame([results]).to_hdf(args.results_path, 'data')
    elif args.command == 'list_datasets':
        component_manager.load_components_from_config()
        pprint(yaml.dump(list(component_manager.dataset_manager.datasets_loaded)))

>>>>>>> 67844fdf


def main():
    parser = argparse.ArgumentParser()
    parser.add_argument('command', choices=['run', 'list_datasets'])
    parser.add_argument('components', nargs='?', default=None, type=str)
    parser.add_argument('--verbose', '-v', action='store_true')
    parser.add_argument('--config', '-c', type=str, default=None,
                        help='Path to a config file to load which will take precedence over all other configs')
    parser.add_argument('--input_draw', '-d', type=int, default=0, help='Which GBD draw to use')
    parser.add_argument('--model_draw', type=int, default=0, help="Which draw from the model's own variation to use")
    parser.add_argument('--results_path', '-o', type=str, default=None, help='Output directory to write results to')
    parser.add_argument('--process_number', '-n', type=int, default=1, help='Instance number for this process')
    parser.add_argument('--log', type=str, default=None, help='Path to log file')
    parser.add_argument('--pdb', action='store_true', help='Run in the debugger')
    args = parser.parse_args()

    log_level = logging.DEBUG if args.verbose else logging.ERROR
    logging.basicConfig(filename=args.log, level=log_level)

    try:
        do_command(args)
    except (BdbQuit, KeyboardInterrupt):
        raise
    except Exception as e:
        if args.pdb:
            import pdb
            import traceback
            traceback.print_exc()
            pdb.post_mortem()
        else:
            logging.exception("Uncaught exception {}".format(e))
            raise


if __name__ == '__main__':
    main()<|MERGE_RESOLUTION|>--- conflicted
+++ resolved
@@ -6,16 +6,15 @@
 import os.path
 from pprint import pformat, pprint
 from time import time
-<<<<<<< HEAD
+
 from collections import Iterable
 from pprint import pformat
 import gc
-import inspect
 from bdb import BdbQuit
-=======
+
 
 import yaml
->>>>>>> 67844fdf
+
 
 import pandas as pd
 
@@ -28,7 +27,6 @@
 from vivarium.framework.components import load_component_manager
 from vivarium.framework.randomness import RandomnessStream
 from vivarium.framework.util import collapse_nested_dict
-from vivarium.framework.results_writer import ResultsWriter
 
 import logging
 _log = logging.getLogger(__name__)
@@ -70,36 +68,7 @@
 
     def setup(self):
         builder = Builder(self)
-<<<<<<< HEAD
-        components = [self.values, self.events, self.population, self.tables] + list(self.components)
-        done = set()
-
-        i = 0
-        while i < len(components):
-            component = components[i]
-            if component is None:
-                raise ValueError('None in component list. This likely indicates a bug in a factory function')
-
-            if isinstance(component, Iterable):
-                # Unpack lists of components so their constituent components get initialized
-                components.extend(component)
-            if component not in done:
-                if hasattr(component, 'configuration_defaults'):
-                    # This reapplies configuration from some components but
-                    # that shouldn't be a problem.
-                    component_source = inspect.getfile(component.__class__)
-                    config.read_dict(component.configuration_defaults, layer='component_configs',
-                                     source=component_source)
-                if hasattr(component, 'setup'):
-                    sub_components = component.setup(builder)
-                    done.add(component)
-                    if sub_components:
-                        components.extend(sub_components)
-            i += 1
-        self.values.setup_components(components)
-        self.events.setup_components(components)
-        self.population.setup_components(components)
-=======
+
         self.component_manager.add_components([self.values, self.events, self.population, self.tables])
         self.component_manager.load_components_from_config()
         self.component_manager.setup_components(builder)
@@ -107,7 +76,6 @@
         self.values.setup_components(self.component_manager.components)
         self.events.setup_components(self.component_manager.components)
         self.population.setup_components(self.component_manager.components)
->>>>>>> 67844fdf
 
         self.events.get_emitter('post_setup')(None)
 
@@ -167,19 +135,10 @@
     end_emitter(Event(simulation.population.population.index))
 
 
-<<<<<<< HEAD
-def setup_simulation(components):
-    config.run_configuration.set_with_metadata('run_id', str(time()), layer='base')
-    config.run_configuration.set_with_metadata('run_key',
-                                               {'draw': config.run_configuration.draw_number}, layer='base')
-    if not components:
-        components = []
-    simulation = SimulationContext(load(components + [_step, event_loop]))
-=======
+
 def setup_simulation(component_manager):
     component_manager.add_components([_step, event_loop])
     simulation = SimulationContext(component_manager)
->>>>>>> 67844fdf
 
     simulation.setup()
 
@@ -221,14 +180,10 @@
                                                        layer='override', source='default')
 
 
-<<<<<<< HEAD
-def run(simulation):
-=======
 def run(component_manager):
     config.set_with_metadata('run_configuration.run_id', str(time()), layer='base')
     config.set_with_metadata('run_configuration.run_key', {'draw': config.run_configuration.draw_number}, layer='base')
     simulation = setup_simulation(component_manager)
->>>>>>> 67844fdf
     metrics = run_simulation(simulation)
     for name, value in collapse_nested_dict(config.run_configuration.run_key.to_dict()):
         metrics[name] = value
@@ -254,31 +209,6 @@
 
     component_manager = load_component_manager(component_config=component_config)
     if args.command == 'run':
-<<<<<<< HEAD
-        configure(input_draw_number=args.input_draw, verbose=args.verbose, simulation_config=args.config)
-        components = read_component_configuration(args.components)
-        simulation = setup_simulation(components)
-        results, final_state = run(simulation)
-        if args.results_path:
-            results_root = os.path.dirname(args.results_path)
-            rw = ResultsWriter(results_root)
-            rw.dump_simulation_configuration(args.components)
-            rw.write_output(pd.DataFrame([results]), 'output.hdf')
-            rw.write_output(final_state, 'final_state.hdf')
-    elif args.command == 'list_events':
-        if args.components:
-            component_configurations = read_component_configuration(args.components)
-            components = component_configurations['base']['components']
-        else:
-            components = None
-        simulation = setup_simulation(components)
-        print(simulation.events.list_events())
-    elif args.command == 'print_configuration':
-        configure(input_draw_number=args.input_draw, verbose=args.verbose, simulation_config=args.config)
-        components = read_component_configuration(args.components)
-        load(components)
-        print(config)
-=======
         results = run(component_manager)
         if args.results_path:
             try:
@@ -290,8 +220,6 @@
     elif args.command == 'list_datasets':
         component_manager.load_components_from_config()
         pprint(yaml.dump(list(component_manager.dataset_manager.datasets_loaded)))
-
->>>>>>> 67844fdf
 
 
 def main():
