--- conflicted
+++ resolved
@@ -43,11 +43,7 @@
         # Setup needs to be run for these managers first in some cases.
         # This is brittle and we should find another solution.
         self.component_manager.add_components(
-<<<<<<< HEAD
-            [self.values, self.events, self.population, self.tables, self.randomness, self.component_manager.dataset_manager])
-=======
-            [self.values, self.events, self.population, self.tables, self.randomness, self.clock])
->>>>>>> 97078361
+            [self.values, self.events, self.population, self.tables, self.randomness, self.clock, self.component_manager.dataset_manager])
         self.component_manager.load_components_from_config()
         self.component_manager.setup_components(builder)
 
@@ -79,54 +75,7 @@
         self.end_emitter(Event(self.population.population.index))
 
     def __repr__(self):
-<<<<<<< HEAD
-        return "SimulationContext(current_time={}, step_size={})".format(self.current_time, self.step_size)
-
-
-class Builder:
-    """Useful tools for constructing and configuring simulation components."""
-    def __init__(self, context: SimulationContext):
-        self.clock = lambda: lambda: context.current_time
-        self.step_size = lambda: lambda: context.step_size
-        self.configuration = context.configuration
-
-        self.lookup = context.tables.build_table
-
-        _value = namedtuple('Value', ['register_value_producer', 'register_rate_producer', 'register_value_modifier'])
-        self.value = _value(context.values.register_value_producer,
-                            context.values.register_rate_producer,
-                            context.values.register_value_modifier)
-
-        _event = namedtuple('Event', ['get_emitter', 'register_listener'])
-        self.event = _event(context.events.get_emitter, context.events.register_listener)
-
-        _population = namedtuple('Population', ['get_view', 'get_simulant_creator', 'initializes_simulants'])
-        self.population = _population(context.population.get_view,
-                                      context.population.get_simulant_creator,
-                                      context.population.register_simulant_initializer)
-
-        _randomness = namedtuple('Randomness', ['get_stream', 'register_simulants'])
-        self.randomness = _randomness(context.randomness.get_randomness_stream,
-                                      context.randomness.register_simulants)
-
-        _data = namedtuple('Data', ['load'])
-        self.data = _data(context.data.load)
-
-    def __repr__(self):
-        return "Builder()"
-
-
-def _get_time(suffix, params):
-    month, day = 'month' + suffix, 'day' + suffix
-    if month in params or day in params:
-        if not (month in params and day in params):
-            raise ValueError("you must either specify both a month {0} and a day {0} or neither".format(suffix))
-        return pd.Timestamp(params['year_{}'.format(suffix)], params[month], params.day_start)
-    else:
-        return pd.Timestamp(params['year_{}'.format(suffix)], 7, 2)
-=======
         return "SimulationContext()"
->>>>>>> 97078361
 
 
 def event_loop(simulation):
@@ -160,97 +109,6 @@
     return metrics
 
 
-<<<<<<< HEAD
-def build_base_configuration(parameters: Mapping = None) -> ConfigTree:
-    config = ConfigTree(layers=['base', 'component_configs', 'model_override', 'override'])
-    if os.path.exists(os.path.expanduser('~/vivarium.yaml')):
-        config.load(os.path.expanduser('~/vivarium.yaml'), layer='override',
-                    source=os.path.expanduser('~/vivarium.yaml'))
-
-    default_metadata = {'layer': 'base', 'source': os.path.realpath(__file__)}
-
-    # Some setup for the defaults
-    def _get_draw_template(draw_type_, value_):
-        return {'run_configuration': {f'{draw_type_}_number': value_}}
-
-    # Get an input and model draw
-    for draw_type in ['input_draw', 'model_draw']:
-        if parameters and draw_type in parameters and parameters[draw_type] is not None:
-            metadata = {'layer': 'override', 'source': 'command line or launching script'}
-            draw = _get_draw_template(draw_type, parameters[draw_type])
-        else:
-            metadata = default_metadata
-            draw = _get_draw_template(draw_type, 0)
-        config.update(draw, **metadata)
-
-    # FIXME: Hack in some stuff from the config in ceam-inputs until we can clean this up. -J.C.
-    config.update(
-        {
-            'simulation_parameters':
-                {
-                    'year_start': 2005,
-                    'year_end': 2010,
-                    'time_step': 1
-                },
-            'input_data':
-                {
-                    'location_id': 180
-                },
-
-        }, **default_metadata)
-
-    if parameters and 'results_path' in parameters:
-        config.update({'run_configuration': {'results_directory': parameters['results_path']}})
-    if config.run_configuration.results_directory is None:
-        config.run_configuration.results_directory = os.path.expanduser('~/vivarium_results/')
-
-    return config
-
-
-def build_simulation_configuration(parameters: Mapping) -> ConfigTree:
-    """Builds a configuration from the on disk user configuration, command line arguments,
-    and component configurations passed in by file path.
-
-    Parameters
-    ----------
-    parameters :
-        Dictionary possibly containing keys:
-            'input_draw': Input draw number to use,
-            'model_draw': Model draw number to use,
-            'components': Component configuration (file path, yaml string, or dict),
-            'config': Configuration overrides (file path, yaml string, or dict)
-
-    Returns
-    -------
-    A valid simulation configuration.
-    """
-    # Start with the base configuration in the user's home directory
-    config = build_base_configuration(parameters)
-
-    default_component_manager = {'vivarium': {'component_manager': 'vivarium.framework.components.ComponentManager'}}
-    default_dataset_manager = {'vivarium': {'dataset_manager': 'vivarium.framework.components.DummyDatasetManager'}}
-    default_metadata = {'layer': 'base', 'source': os.path.realpath(__file__)}
-
-    # Set any configuration overrides from component and branch configurations.
-    config.update(parameters.get('config', None), layer='override')  # source is implicit
-    config.update(parameters.get('components', None), layer='model_override')  # source is implicit
-    if 'configuration' in config:
-        config.configuration.source = parameters.get('components', None)
-        c = config.configuration
-        del config["configuration"]
-        config.update(c)
-
-    # Make sure we have a component and dataset manager
-    if 'component_manager' not in config.vivarium:
-        config.update(default_component_manager, **default_metadata)
-    if 'dataset_manager' not in config.vivarium:
-        config.update(default_dataset_manager, **default_metadata)
-
-    return config
-
-
-=======
->>>>>>> 97078361
 def run(simulation):
     metrics = run_simulation(simulation)
 
