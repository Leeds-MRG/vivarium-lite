--- conflicted
+++ resolved
@@ -20,12 +20,8 @@
     else:
         year_start = config.simulation_parameters.year_start
         simulation.current_time = datetime(year_start, 1, 1)
-<<<<<<< HEAD
 
-    if config.simulation_parameters.initial_age is not None:
-=======
     if 'initial_age' in config.simulation_parameters:
->>>>>>> 075d0342
         simulation.population._create_simulants(population_size,
                                                 population_configuration={
                                                     'initial_age': config.simulation_parameters.initial_age})
@@ -128,11 +124,7 @@
     population_size = len(event.index)
     initial_age = event.user_data.get('initial_age', None)
     population = pd.DataFrame(index=range(population_size))
-<<<<<<< HEAD
-    if initial_age is not None:
-=======
     if initial_age is not None and initial_age is not '':
->>>>>>> 075d0342
         population['fractional_age'] = initial_age
     else:
         population['fractional_age'] = randomness.random('test_population_age', population.index) * 100
