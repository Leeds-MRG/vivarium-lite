--- conflicted
+++ resolved
@@ -37,7 +37,6 @@
     def test_listener_priority(self):
         eh = EventHandler()
         records = []
-<<<<<<< HEAD
         eh.register_event_listener(lambda e: records.append('second'), 'test', priority=1)
         eh.register_event_listener(lambda e: records.append('first'), 'test', priority=0)
         eh.register_event_listener(lambda e: records.append('last'), 'test', priority=9)
@@ -53,13 +52,5 @@
         def inner(event):
             self.assertEqual(len(event.affected_population), 3)
         inner(PopulationEvent('test', pop))
-=======
-        eh.register_event_listener(lambda a,b,c: records.append('second'), 'test', priority=1)
-        eh.register_event_listener(lambda a,b,c: records.append('first'), 'test', priority=0)
-        eh.register_event_listener(lambda a,b,c: records.append('last'), 'test', priority=9)
-        eh.emit_event('test', np.array([]), None)
-        self.assertListEqual(records, ['first', 'second', 'last'])
 
-
-# End.
->>>>>>> 73d948a1
+# End.